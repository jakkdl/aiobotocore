--- conflicted
+++ resolved
@@ -276,20 +276,13 @@
     session,
     alternative_region,
     signature_version,
-<<<<<<< HEAD
-    s3_server,
-    mocking_test,
-    request,
-):
-    kw = moto_config(s3_server) if mocking_test else {}
-    kwargs = read_kwargs(request.node)
-=======
     moto_server,
     mocking_test,
     aws_auth,
-):
-    kw = {'endpoint_url': moto_server, **aws_auth} if mocking_test else {}
->>>>>>> 17feaa1f
+    request,
+):
+    kw = {'endpoint_url': moto_server, **aws_auth} if mocking_test else {}
+    kwargs = read_kwargs(request.node)
 
     config = AioConfig(
         region_name=alternative_region,
