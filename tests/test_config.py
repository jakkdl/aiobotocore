import asyncio

import aiohttp.resolver
import pytest
from botocore.config import Config
from botocore.exceptions import ParamValidationError, ReadTimeoutError

from aiobotocore.config import AioConfig
from aiobotocore.httpsession import AIOHTTPSession, HttpxSession
from aiobotocore.session import AioSession, get_session
from tests.mock_server import AIOServer


<<<<<<< HEAD
# NOTE: this doesn't require moto but needs to be marked to run with coverage
@pytest.mark.moto
@pytest.mark.asyncio
async def test_connector_args(current_http_backend: str):
=======
async def test_connector_args():
>>>>>>> 17feaa1f
    with pytest.raises(ParamValidationError):
        # wrong type
        connector_args: dict[str, object] = dict(use_dns_cache=1)
        AioConfig(connector_args)

    with pytest.raises(ParamValidationError):
        # wrong type
        connector_args = dict(ttl_dns_cache="1")
        AioConfig(connector_args)

    with pytest.raises(ParamValidationError):
        # wrong type
        connector_args = dict(keepalive_timeout="1")
        AioConfig(connector_args)

    with pytest.raises(ParamValidationError):
        # wrong type
        connector_args = dict(force_close="1")
        AioConfig(connector_args)

    with pytest.raises(ParamValidationError):
        # wrong type
        connector_args = dict(keepalive_timeout="1")
        AioConfig(connector_args)

    with pytest.raises(ParamValidationError):
        # wrong type
        connector_args = dict(ssl_context="1")
        AioConfig(connector_args)

    with pytest.raises(ParamValidationError):
        # invalid DNS resolver
        connector_args = dict(resolver="1")
        AioConfig(connector_args)

    with pytest.raises(ParamValidationError):
        # invalid key
        connector_args = dict(foo="1")
        AioConfig(connector_args)

    with pytest.raises(
        ParamValidationError,
        match='Httpx does not support dns caching. https://github.com/encode/httpx/discussions/2211',
    ):
        AioConfig({'use_dns_cache': True}, http_session_cls=HttpxSession)

    with pytest.raises(
        ParamValidationError,
        match='Httpx backend does not currently support force_close.',
    ):
        AioConfig({'force_close': True}, http_session_cls=HttpxSession)

    with pytest.raises(
        ParamValidationError, match='Httpx backend does not support resolver.'
    ):
        AioConfig({'resolver': True}, http_session_cls=HttpxSession)

    # Test valid configs:
    AioConfig({"ttl_dns_cache": None})
    AioConfig({"ttl_dns_cache": 1})
    AioConfig({"resolver": aiohttp.resolver.DefaultResolver()})
    AioConfig({'keepalive_timeout': None})

    # test merge
    cfg = Config(read_timeout=75)
    aio_cfg = AioConfig({'keepalive_timeout': 75})
    aio_cfg.merge(cfg)

    assert cfg.read_timeout == 75
    assert aio_cfg.connector_args['keepalive_timeout'] == 75


async def test_connector_timeout():
    session = AioSession()
    config = AioConfig(
        max_pool_connections=1, connect_timeout=1, retries={'max_attempts': 0}
    )
    async with AIOServer() as server, session.create_client(
        's3',
        config=config,
        endpoint_url=server.endpoint_url,
        aws_secret_access_key='xxx',
        aws_access_key_id='xxx',
    ) as s3_client:

        async def get_and_wait():
            await s3_client.get_object(Bucket='foo', Key='bar')
            await asyncio.sleep(100)

        task1 = asyncio.Task(get_and_wait())
        task2 = asyncio.Task(get_and_wait())

        try:
            done, pending = await asyncio.wait([task1, task2], timeout=3)

            # second request should not timeout just because there isn't a
            # connector available
            assert len(pending) == 2
        finally:
            task1.cancel()
            task2.cancel()


async def test_connector_timeout2():
    session = AioSession()
    config = AioConfig(
        max_pool_connections=1,
        connect_timeout=1,
        read_timeout=1,
        retries={'max_attempts': 0},
    )
    async with AIOServer() as server, session.create_client(
        's3',
        config=config,
        endpoint_url=server.endpoint_url,
        aws_secret_access_key='xxx',
        aws_access_key_id='xxx',
    ) as s3_client:
        with pytest.raises(ReadTimeoutError):
            resp = await s3_client.get_object(Bucket='foo', Key='bar')
            await resp["Body"].read()


async def test_get_session():
    session = get_session()
    assert isinstance(session, AioSession)


def test_merge():
    config = AioConfig()
    other_config = AioConfig()
    new_config = config.merge(other_config)
    assert isinstance(new_config, AioConfig)
    assert new_config is not config
    assert new_config is not other_config


# Check that it's possible to specify custom http_session_cls
async def test_config_http_session_cls():
    class SuccessExc(Exception): ...

    class MyHttpSession(AIOHTTPSession):
        async def send(self, request):
            raise SuccessExc

    config = AioConfig(http_session_cls=MyHttpSession)
    session = AioSession()
    async with AIOServer() as server, session.create_client(
        's3',
        config=config,
        endpoint_url=server.endpoint_url,
        aws_secret_access_key='xxx',
        aws_access_key_id='xxx',
    ) as s3_client:
        with pytest.raises(SuccessExc):
            await s3_client.get_object(Bucket='foo', Key='bar')<|MERGE_RESOLUTION|>--- conflicted
+++ resolved
@@ -11,14 +11,7 @@
 from tests.mock_server import AIOServer
 
 
-<<<<<<< HEAD
-# NOTE: this doesn't require moto but needs to be marked to run with coverage
-@pytest.mark.moto
-@pytest.mark.asyncio
 async def test_connector_args(current_http_backend: str):
-=======
-async def test_connector_args():
->>>>>>> 17feaa1f
     with pytest.raises(ParamValidationError):
         # wrong type
         connector_args: dict[str, object] = dict(use_dns_cache=1)
