--- conflicted
+++ resolved
@@ -2,7 +2,7 @@
 import base64
 import hashlib
 from collections import defaultdict
-from typing import Callable, Literal
+from typing import Callable
 
 import aioitertools
 import botocore.retries.adaptive
@@ -43,21 +43,15 @@
     assert actual_keys == ['Buckets', 'Owner', 'ResponseMetadata']
 
 
-<<<<<<< HEAD
 @pytest.fixture
 def skip_httpx(current_http_backend: str) -> None:
     if current_http_backend == 'httpx':
         pytest.skip('proxy support not implemented for httpx')
 
 
-@pytest.mark.moto
-@pytest.mark.asyncio
-async def test_fail_proxy_request(skip_httpx, aa_fail_proxy_config, s3_client):
-=======
 async def test_fail_proxy_request(
-    aa_fail_proxy_config, s3_client, monkeypatch
-):
->>>>>>> 17feaa1f
+    skip_httpx, aa_fail_proxy_config, s3_client, monkeypatch
+):
     # based on test_can_make_request
     with pytest.raises(httpsession.ProxyConnectionError):
         await s3_client.list_buckets()
@@ -192,16 +186,15 @@
     assert 'CommonPrefixes' in response
 
 
-<<<<<<< HEAD
-@pytest.mark.moto
-@pytest.mark.asyncio
 async def test_can_get_and_put_object(
     s3_client: aiobotocore.client.AioBaseClient,
     create_object: Callable,
-    bucket_name: object,
-):
-    await create_object('foobarbaz', body='body contents')
-    resp = await s3_client.get_object(Bucket=bucket_name, Key='foobarbaz')
+    bucket_name: str,
+):
+    key_name = 'foobarbaz'
+    await create_object(key_name, body='body contents')
+
+    resp = await s3_client.get_object(Bucket=bucket_name, Key=key_name)
     if httpx and isinstance(resp['Body'], httpx.Response):
         data = await resp['Body'].aread()
         # note that calling `aclose()` is redundant, httpx will auto-close when the
@@ -209,19 +202,8 @@
         await resp['Body'].aclose()
     else:
         data = await resp['Body'].read()
+        # TODO: think about better api and make behavior like in aiohttp
         resp['Body'].close()
-=======
-async def test_can_get_and_put_object(
-    s3_client, create_object, bucket_name: str
-):
-    key_name = 'foobarbaz'
-    await create_object(key_name, body='body contents')
-
-    resp = await s3_client.get_object(Bucket=bucket_name, Key=key_name)
-    data = await resp['Body'].read()
-    # TODO: think about better api and make behavior like in aiohttp
-    resp['Body'].close()
->>>>>>> 17feaa1f
     assert data == b'body contents'
 
     # now test checksum'd file
@@ -230,7 +212,10 @@
     resp = await s3_client.get_object(
         Bucket=bucket_name, Key=key_name, ChecksumMode="ENABLED"
     )
-    data = await resp['Body'].read()
+    if httpx and isinstance(resp['Body'], httpx.Response):
+        data = await resp['Body'].aread()
+    else:
+        data = await resp['Body'].read()
     assert data == b'abcd'
 
 
@@ -439,18 +424,7 @@
     assert parsed['Contents'][0]['Key'] == 'foo%08'
 
 
-<<<<<<< HEAD
-@pytest.mark.moto
-@pytest.mark.asyncio
-async def test_non_normalized_key_paths(
-    s3_client,
-    bucket_name,
-    create_object,
-    current_http_backend: Literal['httpx', 'aiohttp'],
-):
-=======
 async def test_non_normalized_key_paths(s3_client, bucket_name, create_object):
->>>>>>> 17feaa1f
     # The create_object method has assertEqual checks for 200 status.
     await create_object('key./././name')
     bucket = await s3_client.list_objects(Bucket=bucket_name)
