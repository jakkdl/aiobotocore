import base64
import io
import json
import zipfile

# Third Party
import botocore.client

try:
    import httpx
except ImportError:
    httpx = None
import pytest


async def _get_role_arn(iam_client, role_name: str):
    try:
        response = await iam_client.get_role(RoleName=role_name)
        return response["Role"]["Arn"]
    except botocore.client.ClientError:
        response = await iam_client.create_role(
            RoleName=role_name,
            AssumeRolePolicyDocument="some policy",
            Path="/my-path/",
        )
        return response["Role"]["Arn"]


def _process_lambda(func_str) -> bytes:
    zip_output = io.BytesIO()
    zip_file = zipfile.ZipFile(zip_output, "w", zipfile.ZIP_DEFLATED)
    zip_file.writestr("lambda_function.py", func_str)
    zip_file.close()
    zip_output.seek(0)
    return zip_output.read()


@pytest.fixture
def aws_lambda_zip() -> bytes:
    lambda_src = """
import json
def lambda_handler(event, context):
    print(event)
    return {"statusCode": 200, "body": event}
"""
    return _process_lambda(lambda_src)


<<<<<<< HEAD
@pytest.mark.moto
@pytest.mark.asyncio
async def test_run_lambda(
    iam_client, lambda_client, aws_lambda_zip, current_http_backend
):
    function_name = f'test-function-{current_http_backend}'
=======
async def test_run_lambda(iam_client, lambda_client, aws_lambda_zip):
>>>>>>> 17feaa1f
    role_arn = await _get_role_arn(iam_client, 'test-iam-role')
    lambda_response = await lambda_client.create_function(
        FunctionName=function_name,
        Runtime='python3.8',
        Role=role_arn,
        Handler='lambda_function.lambda_handler',
        Timeout=10,
        MemorySize=128,
        Publish=True,
        Code={'ZipFile': aws_lambda_zip},
    )
    assert lambda_response['FunctionName'] == function_name

    invoke_response = await lambda_client.invoke(
        FunctionName=function_name,
        InvocationType="RequestResponse",
        LogType='Tail',
        Payload=json.dumps({"hello": "world"}),
    )

    if httpx and isinstance(invoke_response['Payload'], httpx.Response):
        data = await invoke_response['Payload'].aread()
    else:
        async with invoke_response['Payload'] as stream:
            data = await stream.read()

    log_result = base64.b64decode(invoke_response["LogResult"])

    assert json.loads(data) == {'statusCode': 200, "body": {"hello": "world"}}
    assert b"{'hello': 'world'}" in log_result

    await lambda_client.delete_function(FunctionName=function_name)<|MERGE_RESOLUTION|>--- conflicted
+++ resolved
@@ -46,16 +46,10 @@
     return _process_lambda(lambda_src)
 
 
-<<<<<<< HEAD
-@pytest.mark.moto
-@pytest.mark.asyncio
 async def test_run_lambda(
     iam_client, lambda_client, aws_lambda_zip, current_http_backend
 ):
     function_name = f'test-function-{current_http_backend}'
-=======
-async def test_run_lambda(iam_client, lambda_client, aws_lambda_zip):
->>>>>>> 17feaa1f
     role_arn = await _get_role_arn(iam_client, 'test-iam-role')
     lambda_response = await lambda_client.create_function(
         FunctionName=function_name,
