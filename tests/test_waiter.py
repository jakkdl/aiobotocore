import asyncio

import pytest

from aiobotocore.waiter import (
    AIOWaiter,
    WaiterModel,
    create_waiter_with_client,
)


@pytest.fixture
def cloudformation_waiter_model(cloudformation_client):
    config = cloudformation_client._get_waiter_config()
    return WaiterModel(config)


def test_create_waiter_with_client(
    cloudformation_client, cloudformation_waiter_model
):
    waiter = create_waiter_with_client(
        'StackCreateComplete',
        cloudformation_waiter_model,
        cloudformation_client,
    )
    assert isinstance(waiter, AIOWaiter)
    assert asyncio.iscoroutinefunction(waiter.wait)


<<<<<<< HEAD
@pytest.mark.moto
@pytest.mark.asyncio
async def test_sqs(cloudformation_client, current_http_backend: str):
    stack_name = 'my-stack-{current_http_backend}'
=======
async def test_sqs(cloudformation_client):
>>>>>>> 17feaa1f
    cloudformation_template = """{
      "AWSTemplateFormatVersion": "2010-09-09",
      "Resources": {
        "queue1": {
          "Type": "AWS::SQS::Queue",
          "Properties": {
            "QueueName": "my-queue"
          }
        }
      }
    }"""

    # Create stack
    resp = await cloudformation_client.create_stack(
        StackName=stack_name, TemplateBody=cloudformation_template
    )

    assert resp['ResponseMetadata']['HTTPStatusCode'] == 200

    # wait for complete
    waiter = cloudformation_client.get_waiter('stack_create_complete')
    await waiter.wait(StackName=stack_name)

    await cloudformation_client.delete_stack(StackName=stack_name)<|MERGE_RESOLUTION|>--- conflicted
+++ resolved
@@ -27,14 +27,8 @@
     assert asyncio.iscoroutinefunction(waiter.wait)
 
 
-<<<<<<< HEAD
-@pytest.mark.moto
-@pytest.mark.asyncio
 async def test_sqs(cloudformation_client, current_http_backend: str):
     stack_name = 'my-stack-{current_http_backend}'
-=======
-async def test_sqs(cloudformation_client):
->>>>>>> 17feaa1f
     cloudformation_template = """{
       "AWSTemplateFormatVersion": "2010-09-09",
       "Resources": {
