# Some simple testing tasks (sorry, UNIX only).

# ?= is conditional assign, so users can pass options on the CLI instead of manually editing this file
HTTP_BACKEND?='all'
FLAGS?=

pre-commit:
	pre-commit run --all --show-diff-on-failure

test: pre-commit
	python -Wd -m pytest -s -vv $(FLAGS) ./tests/

vtest:
	python -Wd -X tracemalloc=5 -X faulthandler -m pytest -s -vv $(FLAGS) ./tests/

cov cover coverage: pre-commit
	python -Wd -m pytest -s -vv --cov-report term --cov-report html --cov aiobotocore ./tests
	@echo "open file://`pwd`/htmlcov/index.html"

mototest:
<<<<<<< HEAD
	docker pull alpine
	docker pull lambci/lambda:python3.8
	python -Wd -X tracemalloc=5 -X faulthandler -m pytest -vv -m moto -n auto --cov-report term --cov-report html --cov-report xml --cov=aiobotocore --cov=tests --log-cli-level=DEBUG --http-backend=$(HTTP_BACKEND) $(FLAGS) aiobotocore tests
	@echo "open file://`pwd`/htmlcov/index.html"
=======
	python -Wd -X tracemalloc=5 -X faulthandler -m pytest -vv -m "not localonly" -n auto --cov-report term --cov-report html --cov-report xml --cov=aiobotocore --cov=tests --log-cli-level=DEBUG $(FLAGS) aiobotocore tests
>>>>>>> 17feaa1f

clean:
	rm -rf `find . -name __pycache__`
	rm -rf `find . -name .pytest_cache`
	rm -rf `find . -name *.egg-info`
	rm -f `find . -type f -name '*.py[co]' `
	rm -f `find . -type f -name '*~' `
	rm -f `find . -type f -name '.*~' `
	rm -f `find . -type f -name '@*' `
	rm -f `find . -type f -name '#*#' `
	rm -f `find . -type f -name '*.orig' `
	rm -f `find . -type f -name '*.rej' `
	rm -f .coverage*
	rm -rf coverage
	rm -rf coverage.xml
	rm -rf htmlcov
	rm -rf build
	rm -rf cover
	rm -rf dist

doc:
	make -C docs html
	@echo "open file://`pwd`/docs/_build/html/index.html"

.PHONY: all pre-commit test vtest cov clean doc<|MERGE_RESOLUTION|>--- conflicted
+++ resolved
@@ -18,14 +18,7 @@
 	@echo "open file://`pwd`/htmlcov/index.html"
 
 mototest:
-<<<<<<< HEAD
-	docker pull alpine
-	docker pull lambci/lambda:python3.8
-	python -Wd -X tracemalloc=5 -X faulthandler -m pytest -vv -m moto -n auto --cov-report term --cov-report html --cov-report xml --cov=aiobotocore --cov=tests --log-cli-level=DEBUG --http-backend=$(HTTP_BACKEND) $(FLAGS) aiobotocore tests
-	@echo "open file://`pwd`/htmlcov/index.html"
-=======
-	python -Wd -X tracemalloc=5 -X faulthandler -m pytest -vv -m "not localonly" -n auto --cov-report term --cov-report html --cov-report xml --cov=aiobotocore --cov=tests --log-cli-level=DEBUG $(FLAGS) aiobotocore tests
->>>>>>> 17feaa1f
+	python -Wd -X tracemalloc=5 -X faulthandler -m pytest -vv -m "not localonly" -n auto --cov-report term --cov-report html --cov-report xml --cov=aiobotocore --cov=tests --log-cli-level=DEBUG  --http-backend=$(HTTP_BACKEND) $(FLAGS) aiobotocore tests
 
 clean:
 	rm -rf `find . -name __pycache__`
