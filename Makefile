# Some simple testing tasks (sorry, UNIX only).

<<<<<<< HEAD
FLAGS?=
# ?= is assignment conditional on it not being set
HTTP_BACKEND?='all'
=======
# ?= conditional assign, so users can pass options on the CLI instead of manually editing this file
FLAGS?=
>>>>>>> a904bd15

pre-commit flake: checkrst
	pre-commit run --all

test: pre-commit
	python -Wd -m pytest -s -vv $(FLAGS) ./tests/

vtest:
	python -Wd -X tracemalloc=5 -X faulthandler -m pytest -s -vv $(FLAGS) ./tests/

checkrst:
	python setup.py check -rms

cov cover coverage: pre-commit
	python -Wd -m pytest -s -vv --cov-report term --cov-report html --cov aiobotocore ./tests
	@echo "open file://`pwd`/htmlcov/index.html"

# BOTO_CONFIG solves https://github.com/travis-ci/travis-ci/issues/7940
mototest:
	docker pull alpine
	docker pull lambci/lambda:python3.8
<<<<<<< HEAD
	BOTO_CONFIG=/dev/null python -Wd -X tracemalloc=5 -X faulthandler -m pytest -vv -m moto -n auto --cov-report term --cov-report html --cov-report xml --cov=aiobotocore --cov=tests --log-cli-level=DEBUG --http-backend=$(HTTP_BACKEND) $(FLAGS) aiobotocore tests
=======
	BOTO_CONFIG=/dev/null python -Wd -X tracemalloc=5 -X faulthandler -m pytest -vv -m moto -n auto --cov-report term --cov-report html --cov-report xml --cov=aiobotocore --cov=tests --log-cli-level=DEBUG $(FLAGS) aiobotocore tests
>>>>>>> a904bd15
	@echo "open file://`pwd`/htmlcov/index.html"

clean:
	rm -rf `find . -name __pycache__`
	rm -rf `find . -name .pytest_cache`
	rm -rf `find . -name *.egg-info`
	rm -f `find . -type f -name '*.py[co]' `
	rm -f `find . -type f -name '*~' `
	rm -f `find . -type f -name '.*~' `
	rm -f `find . -type f -name '@*' `
	rm -f `find . -type f -name '#*#' `
	rm -f `find . -type f -name '*.orig' `
	rm -f `find . -type f -name '*.rej' `
	rm -f .coverage*
	rm -rf coverage
	rm -rf coverage.xml
	rm -rf htmlcov
	rm -rf build
	rm -rf cover
	rm -rf dist

doc:
	make -C docs html
	@echo "open file://`pwd`/docs/_build/html/index.html"

.PHONY: all pre-commit test vtest cov clean doc<|MERGE_RESOLUTION|>--- conflicted
+++ resolved
@@ -1,13 +1,8 @@
 # Some simple testing tasks (sorry, UNIX only).
 
-<<<<<<< HEAD
+# ?= is conditional assign, so users can pass options on the CLI instead of manually editing this file
+HTTP_BACKEND?='all'
 FLAGS?=
-# ?= is assignment conditional on it not being set
-HTTP_BACKEND?='all'
-=======
-# ?= conditional assign, so users can pass options on the CLI instead of manually editing this file
-FLAGS?=
->>>>>>> a904bd15
 
 pre-commit flake: checkrst
 	pre-commit run --all
@@ -29,11 +24,7 @@
 mototest:
 	docker pull alpine
 	docker pull lambci/lambda:python3.8
-<<<<<<< HEAD
 	BOTO_CONFIG=/dev/null python -Wd -X tracemalloc=5 -X faulthandler -m pytest -vv -m moto -n auto --cov-report term --cov-report html --cov-report xml --cov=aiobotocore --cov=tests --log-cli-level=DEBUG --http-backend=$(HTTP_BACKEND) $(FLAGS) aiobotocore tests
-=======
-	BOTO_CONFIG=/dev/null python -Wd -X tracemalloc=5 -X faulthandler -m pytest -vv -m moto -n auto --cov-report term --cov-report html --cov-report xml --cov=aiobotocore --cov=tests --log-cli-level=DEBUG $(FLAGS) aiobotocore tests
->>>>>>> a904bd15
 	@echo "open file://`pwd`/htmlcov/index.html"
 
 clean:
