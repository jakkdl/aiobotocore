--- conflicted
+++ resolved
@@ -4,11 +4,7 @@
 from setuptools import setup, find_packages
 
 
-<<<<<<< HEAD
-install_requires = ['botocore==1.3.26', 'aiohttp>=0.21.2']
-=======
 install_requires = ['botocore>=1.4.0', 'aiohttp>=0.21.2']
->>>>>>> ba935b45
 
 PY_VER = sys.version_info
 
